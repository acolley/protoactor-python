--- conflicted
+++ resolved
@@ -4,11 +4,8 @@
 
 from .protos_pb2 import PID
 from .restart_statistics import RestartStatistics
-<<<<<<< HEAD
 from .log import get_logger
-=======
 from datetime import timedelta
->>>>>>> a5d5d5ca
 
 
 class SupervisorDirective(Enum):
