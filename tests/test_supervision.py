--- conflicted
+++ resolved
@@ -1,212 +1,110 @@
-<<<<<<< HEAD
-#!/usr/bin/env python
-# -*- coding: utf-8 -*-
-import pytest
-import unittest
-from datetime import timedelta, datetime
-from unittest.mock import Mock
-from protoactor.supervision import OneOfOneStrategy, SupervisorDirective, Supervisor
-from protoactor.pid import PID
-from protoactor.process_registry import ProcessRegistry
-from protoactor.restart_statistics import RestartStatistics
-from protoactor.process import LocalProcess
-from protoactor.mailbox.mailbox import Mailbox
-from protoactor.mailbox.messages import ResumeMailbox
-from protoactor.messages import Restart, Stop
-import queue
-
-@pytest.fixture(scope='module', )
-def supervisor_data():
-    supervisor = Supervisor()
-    mailbox = Mailbox(None, None, None, None)
-    local_process = LocalProcess(mailbox)
-    pid_child = PID(address='address', id='id', ref=local_process)
-    restart_statistic = RestartStatistics(5, datetime(2017, 2, 15))
-
-    return {
-        'supervisor': supervisor,
-        'mailbox': mailbox,
-        'local_process': local_process,
-        'pid_child': pid_child,
-        'restart_statistic': restart_statistic
-    }
-
-
-def test_handle_failure_resume_directive(supervisor_data):
-    supervisor_data['local_process'].send_system_message = Mock()
-
-    exc = Exception()
-
-    decider = lambda pid, cause : SupervisorDirective.Resume
-    
-    one_of_one = OneOfOneStrategy(decider, 10, timedelta(seconds = 20))
-    one_of_one.handle_failure(supervisor_data['supervisor'], supervisor_data['pid_child'], supervisor_data['restart_statistic'], exc)
-
-
-    assert supervisor_data['local_process'].send_system_message.call_count == 1
-    (called_pid, called_message), _ = supervisor_data['local_process'].send_system_message.call_args
-    assert called_pid == supervisor_data['pid_child']
-    assert isinstance(called_message, ResumeMailbox) is True
-
-def test_handle_failure_restart_directive_can_restart(supervisor_data):
-    supervisor_data['local_process'].send_system_message = Mock()
-
-    supervisor_data['restart_statistic'].request_restart_permission = Mock()
-    supervisor_data['restart_statistic'].request_restart_permission.return_value = True
-
-    exc = Exception()
-
-    decider = lambda pid, cause : SupervisorDirective.Restart
-    
-    one_of_one = OneOfOneStrategy(decider, 10, timedelta(seconds = 20))
-    one_of_one.handle_failure(supervisor_data['supervisor'], supervisor_data['pid_child'], supervisor_data['restart_statistic'], exc)
-
-    assert supervisor_data['local_process'].send_system_message.call_count == 1
-    (called_pid, called_message), _ = supervisor_data['local_process'].send_system_message.call_args
-    assert called_pid == supervisor_data['pid_child']
-    assert isinstance(called_message, Restart) is True
-
-def test_handle_failure_restart_directive_cant_restart(supervisor_data):
-    supervisor_data['local_process'].send_system_message = Mock()
-
-    supervisor_data['restart_statistic'].request_restart_permission = Mock()
-    supervisor_data['restart_statistic'].request_restart_permission.return_value = False
-
-    exc = Exception()
-
-    decider = lambda pid, cause : SupervisorDirective.Restart
-    
-    one_of_one = OneOfOneStrategy(decider, 10, timedelta(seconds = 20))
-    one_of_one.handle_failure(supervisor_data['supervisor'], supervisor_data['pid_child'], supervisor_data['restart_statistic'], exc)
-
-    assert supervisor_data['local_process'].send_system_message.call_count == 1
-    (called_pid, called_message), _ = supervisor_data['local_process'].send_system_message.call_args
-    assert called_pid == supervisor_data['pid_child']
-    assert isinstance(called_message, Stop) is True
-
-def test_handle_failure_stop_directive(supervisor_data):
-    supervisor_data['local_process'].send_system_message = Mock()
-    exc = Exception()
-
-    decider = lambda pid, cause : SupervisorDirective.Stop
-    
-    one_of_one = OneOfOneStrategy(decider, 10, timedelta(seconds = 20))
-    one_of_one.handle_failure(supervisor_data['supervisor'], supervisor_data['pid_child'], supervisor_data['restart_statistic'], exc)
-
-    assert supervisor_data['local_process'].send_system_message.call_count == 1
-    (called_pid, called_message), _ = supervisor_data['local_process'].send_system_message.call_args
-    assert called_pid == supervisor_data['pid_child']
-    assert isinstance(called_message, Stop) is True
-
-def test_handle_failure_escalate_directive(supervisor_data):
-    supervisor_data['local_process'].send_system_message = Mock()
-    supervisor_data['supervisor'].escalate_failure = Mock()
-    exc = Exception()
-
-    decider = lambda pid, cause : SupervisorDirective.Escalate
-    
-    one_of_one = OneOfOneStrategy(decider, 10, timedelta(seconds = 20))
-    one_of_one.handle_failure(supervisor_data['supervisor'], supervisor_data['pid_child'], supervisor_data['restart_statistic'], exc)
-
-    supervisor_data['supervisor'].escalate_failure.assert_called_once_with(supervisor_data['pid_child'], exc)
-=======
-#!/usr/bin/env python
-# -*- coding: utf-8 -*-
-import pytest
-import unittest
-from datetime import timedelta, datetime
-from unittest.mock import Mock
-from protoactor.supervision import OneForOneStrategy, SupervisorDirective, Supervisor
-from protoactor.pid import PID
-from protoactor.process_registry import ProcessRegistry
-from protoactor.restart_statistics import RestartStatistics
-from protoactor.process import LocalProcess
-from protoactor.mailbox.mailbox import Mailbox
-from protoactor.mailbox.messages import ResumeMailbox
-from protoactor.messages import Restart, Stop
-import queue
-
-@pytest.fixture(scope='module', )
-def supervisor_data():
-    supervisor = Supervisor()
-    mailbox = Mailbox(None, None, None, None)
-    local_process = LocalProcess(mailbox)
-    pid_child = PID(address='address', id='id', ref=local_process)
-    restart_statistic = RestartStatistics(5, datetime(2017, 2, 15))
-
-    return {
-        'supervisor': supervisor,
-        'mailbox': mailbox,
-        'local_process': local_process,
-        'pid_child': pid_child,
-        'restart_statistic': restart_statistic
-    }
-
-
-def test_handle_failure_resume_directive(supervisor_data):
-    supervisor_data['local_process'].send_system_message = Mock()
-
-    exc = Exception()
-
-    decider = lambda pid, cause : SupervisorDirective.Resume
-
-    one_for_one = OneForOneStrategy(decider, 10, timedelta(seconds = 20))
-    one_for_one.handle_failure(supervisor_data['supervisor'], supervisor_data['pid_child'], supervisor_data['restart_statistic'], exc)
-
-    supervisor_data['local_process'].send_system_message.assert_called_once_with(supervisor_data['pid_child'], ResumeMailbox())
-
-def test_handle_failure_restart_directive_can_restart(supervisor_data):
-    supervisor_data['local_process'].send_system_message = Mock()
-
-    supervisor_data['restart_statistic'].request_restart_permission = Mock()
-    supervisor_data['restart_statistic'].request_restart_permission.return_value = True
-
-    exc = Exception()
-
-    decider = lambda pid, cause : SupervisorDirective.Restart
-
-    one_for_one = OneForOneStrategy(decider, 10, timedelta(seconds = 20))
-    one_for_one.handle_failure(supervisor_data['supervisor'], supervisor_data['pid_child'], supervisor_data['restart_statistic'], exc)
-
-    supervisor_data['local_process'].send_system_message.assert_called_once_with(supervisor_data['pid_child'], Restart())
-
-def test_handle_failure_restart_directive_cant_restart(supervisor_data):
-    supervisor_data['local_process'].send_system_message = Mock()
-
-    supervisor_data['restart_statistic'].request_restart_permission = Mock()
-    supervisor_data['restart_statistic'].request_restart_permission.return_value = False
-
-    exc = Exception()
-
-    decider = lambda pid, cause : SupervisorDirective.Restart
-
-    one_for_one = OneForOneStrategy(decider, 10, timedelta(seconds = 20))
-    one_for_one.handle_failure(supervisor_data['supervisor'], supervisor_data['pid_child'], supervisor_data['restart_statistic'], exc)
-
-    supervisor_data['local_process'].send_system_message.assert_called_once_with(supervisor_data['pid_child'], Stop())
-
-
-def test_handle_failure_stop_directive(supervisor_data):
-    supervisor_data['local_process'].send_system_message = Mock()
-    exc = Exception()
-
-    decider = lambda pid, cause : SupervisorDirective.Stop
-
-    one_for_one = OneForOneStrategy(decider, 10, timedelta(seconds = 20))
-    one_for_one.handle_failure(supervisor_data['supervisor'], supervisor_data['pid_child'], supervisor_data['restart_statistic'], exc)
-
-    supervisor_data['local_process'].send_system_message.assert_called_once_with(supervisor_data['pid_child'], Stop())
-
-
-def test_handle_failure_escalate_directive(supervisor_data):
-    supervisor_data['local_process'].send_system_message = Mock()
-    supervisor_data['supervisor'].escalate_failure = Mock()
-    exc = Exception()
-
-    decider = lambda pid, cause : SupervisorDirective.Escalate
-
-    one_for_one = OneForOneStrategy(decider, 10, timedelta(seconds = 20))
-    one_for_one.handle_failure(supervisor_data['supervisor'], supervisor_data['pid_child'], supervisor_data['restart_statistic'], exc)
-
-    supervisor_data['supervisor'].escalate_failure.assert_called_once_with(supervisor_data['pid_child'], exc)
->>>>>>> 22e63e91
+#!/usr/bin/env python
+# -*- coding: utf-8 -*-
+import pytest
+import unittest
+from datetime import timedelta, datetime
+from unittest.mock import Mock
+from protoactor.supervision import OneForOneStrategy, SupervisorDirective, Supervisor
+from protoactor.pid import PID
+from protoactor.process_registry import ProcessRegistry
+from protoactor.restart_statistics import RestartStatistics
+from protoactor.process import LocalProcess
+from protoactor.mailbox.mailbox import Mailbox
+from protoactor.mailbox.messages import ResumeMailbox
+from protoactor.messages import Restart, Stop
+import queue
+
+@pytest.fixture(scope='module', )
+def supervisor_data():
+    supervisor = Supervisor()
+    mailbox = Mailbox(None, None, None, None)
+    local_process = LocalProcess(mailbox)
+    pid_child = PID(address='address', id='id', ref=local_process)
+    restart_statistic = RestartStatistics(5, datetime(2017, 2, 15))
+
+    return {
+        'supervisor': supervisor,
+        'mailbox': mailbox,
+        'local_process': local_process,
+        'pid_child': pid_child,
+        'restart_statistic': restart_statistic
+    }
+
+
+def test_handle_failure_resume_directive(supervisor_data):
+    supervisor_data['local_process'].send_system_message = Mock()
+
+    exc = Exception()
+
+    decider = lambda pid, cause : SupervisorDirective.Resume
+
+    one_for_one = OneForOneStrategy(decider, 10, timedelta(seconds = 20))
+    one_for_one.handle_failure(supervisor_data['supervisor'], supervisor_data['pid_child'], supervisor_data['restart_statistic'], exc)
+
+
+    assert supervisor_data['local_process'].send_system_message.call_count == 1
+    (called_pid, called_message), _ = supervisor_data['local_process'].send_system_message.call_args
+    assert called_pid == supervisor_data['pid_child']
+    assert isinstance(called_message, ResumeMailbox) is True
+
+def test_handle_failure_restart_directive_can_restart(supervisor_data):
+    supervisor_data['local_process'].send_system_message = Mock()
+
+    supervisor_data['restart_statistic'].request_restart_permission = Mock()
+    supervisor_data['restart_statistic'].request_restart_permission.return_value = True
+
+    exc = Exception()
+
+    decider = lambda pid, cause : SupervisorDirective.Restart
+
+    one_for_one = OneForOneStrategy(decider, 10, timedelta(seconds = 20))
+    one_for_one.handle_failure(supervisor_data['supervisor'], supervisor_data['pid_child'], supervisor_data['restart_statistic'], exc)
+
+    assert supervisor_data['local_process'].send_system_message.call_count == 1
+    (called_pid, called_message), _ = supervisor_data['local_process'].send_system_message.call_args
+    assert called_pid == supervisor_data['pid_child']
+    assert isinstance(called_message, Restart) is True
+
+def test_handle_failure_restart_directive_cant_restart(supervisor_data):
+    supervisor_data['local_process'].send_system_message = Mock()
+
+    supervisor_data['restart_statistic'].request_restart_permission = Mock()
+    supervisor_data['restart_statistic'].request_restart_permission.return_value = False
+
+    exc = Exception()
+
+    decider = lambda pid, cause : SupervisorDirective.Restart
+
+    one_for_one = OneForOneStrategy(decider, 10, timedelta(seconds = 20))
+    one_for_one.handle_failure(supervisor_data['supervisor'], supervisor_data['pid_child'], supervisor_data['restart_statistic'], exc)
+
+    assert supervisor_data['local_process'].send_system_message.call_count == 1
+    (called_pid, called_message), _ = supervisor_data['local_process'].send_system_message.call_args
+    assert called_pid == supervisor_data['pid_child']
+    assert isinstance(called_message, Stop) is True
+
+def test_handle_failure_stop_directive(supervisor_data):
+    supervisor_data['local_process'].send_system_message = Mock()
+    exc = Exception()
+
+    decider = lambda pid, cause : SupervisorDirective.Stop
+
+    one_for_one = OneForOneStrategy(decider, 10, timedelta(seconds = 20))
+    one_for_one.handle_failure(supervisor_data['supervisor'], supervisor_data['pid_child'], supervisor_data['restart_statistic'], exc)
+
+    assert supervisor_data['local_process'].send_system_message.call_count == 1
+    (called_pid, called_message), _ = supervisor_data['local_process'].send_system_message.call_args
+    assert called_pid == supervisor_data['pid_child']
+    assert isinstance(called_message, Stop) is True
+
+def test_handle_failure_escalate_directive(supervisor_data):
+    supervisor_data['local_process'].send_system_message = Mock()
+    supervisor_data['supervisor'].escalate_failure = Mock()
+    exc = Exception()
+
+    decider = lambda pid, cause : SupervisorDirective.Escalate
+
+    one_for_one = OneForOneStrategy(decider, 10, timedelta(seconds = 20))
+    one_for_one.handle_failure(supervisor_data['supervisor'], supervisor_data['pid_child'], supervisor_data['restart_statistic'], exc)
+
+    supervisor_data['supervisor'].escalate_failure.assert_called_once_with(supervisor_data['pid_child'], exc)